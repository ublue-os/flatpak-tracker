# flatpak-updater

A GitHub Actions-based tool that monitors flatpak packages from [ublue-os/bluefin](https://github.com/ublue-os/bluefin) for outdated runtimes and automatically creates tracking issues for packages that need updates.

## Purpose

This repository tracks flatpak packages from the [ublue-os/bluefin system-flatpaks.list](https://github.com/ublue-os/bluefin/blob/main/flatpaks/system-flatpaks.list) and identifies which ones are using outdated flatpak runtimes. When outdated runtimes are detected, GitHub issues are automatically created with instructions on how to update them.

## How It Works

1. **Automated Monitoring**: A GitHub Action runs daily to check for runtime updates
2. **Runtime Analysis**: The script fetches the flatpak list and queries Flathub for runtime information
3. **Issue Creation**: For each package with an outdated runtime, a GitHub issue is created with:
   - Current runtime version
   - Latest available runtime version
   - Step-by-step update instructions for Flathub maintainers
   - Links to official documentation

## Runtime Version Detection

The script uses multiple approaches to determine the latest runtime versions:

1. **Known Current Versions**: Hardcoded latest stable versions for common runtimes
2. **Flathub API**: Fallback to API queries when available
3. **Flatpak Command**: Final fallback to `flatpak remote-ls` (when available)

### Maintaining Runtime Versions

The known runtime versions are defined in `check_flatpak_runtimes.py` and should be updated when new stable releases are available:

```python
known_latest_versions = {
    'org.gnome.Platform': '48',      # Check: https://wiki.gnome.org/ReleasePlanning
    'org.freedesktop.Platform': '24.08',  # Check: https://gitlab.com/freedesktop-sdk/freedesktop-sdk
    'org.kde.Platform': '6.8',      # Check: https://community.kde.org/Schedules
}
```

## Manual Execution

You can manually trigger the runtime check by:

1. Going to the [Actions tab](../../actions)
2. Selecting the "Check Flatpak Runtime Updates" workflow
3. Clicking "Run workflow"

## Issues

Each issue created by this bot will be tagged with:
- `runtime-update`: Indicates this is a runtime update issue
- `automated`: Shows this was created automatically

<<<<<<< HEAD
## Issue Template

The bot creates detailed issues with:
- **Current vs Latest Runtime**: Clear version comparison
- **Step-by-Step Instructions**: How to update manifest files
- **Testing Guide**: How to test locally before submission
- **Documentation Links**: Official Flathub and Flatpak resources
=======
## Development Environment

This repository includes a `.copilot-agent-environment` file that automatically sets up the development environment for GitHub Copilot coding agents. This file preinstalls:

- Python 3.11 and pip
- Required Python dependencies (requests, PyGithub, etc.)
- Flatpak and related system packages
- Flathub remote configuration

This speeds up development by avoiding the need to install dependencies each time.
>>>>>>> 14531720

## Contributing

If you notice false positives or have suggestions for improving the runtime detection, please open an issue or submit a pull request.

### Updating Runtime Versions

When new stable runtime versions are released:

1. Update the `known_latest_versions` dictionary in `check_flatpak_runtimes.py`
2. Test the changes locally
3. Submit a pull request<|MERGE_RESOLUTION|>--- conflicted
+++ resolved
@@ -50,7 +50,6 @@
 - `runtime-update`: Indicates this is a runtime update issue
 - `automated`: Shows this was created automatically
 
-<<<<<<< HEAD
 ## Issue Template
 
 The bot creates detailed issues with:
@@ -58,7 +57,7 @@
 - **Step-by-Step Instructions**: How to update manifest files
 - **Testing Guide**: How to test locally before submission
 - **Documentation Links**: Official Flathub and Flatpak resources
-=======
+
 ## Development Environment
 
 This repository includes a `.copilot-agent-environment` file that automatically sets up the development environment for GitHub Copilot coding agents. This file preinstalls:
@@ -69,7 +68,6 @@
 - Flathub remote configuration
 
 This speeds up development by avoiding the need to install dependencies each time.
->>>>>>> 14531720
 
 ## Contributing
 
